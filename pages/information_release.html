<!DOCTYPE html>
<!--
 Copyright 2019 Google LLC

 Licensed under the Apache License, Version 2.0 (the "License");
 you may not use this file except in compliance with the License.
 You may obtain a copy of the License at

      http://www.apache.org/licenses/LICENSE-2.0

 Unless required by applicable law or agreed to in writing, software
 distributed under the License is distributed on an "AS IS" BASIS,
 WITHOUT WARRANTIES OR CONDITIONS OF ANY KIND, either express or implied.
 See the License for the specific language governing permissions and
 limitations under the License.
-->

<html lang="en">
<head>
  <meta charset="UTF-8">
<<<<<<< HEAD
  <title>${APPLICATION_NAME}: Permissions</title>
  <link rel="icon" href="${ASSET_DIR}/favicon.png" type="image/png"/>
  <link href="https://fonts.googleapis.com/css?family=Roboto:300,400,500,700" rel="stylesheet">
  <link rel="stylesheet" href="https://fonts.googleapis.com/icon?family=Material+Icons">
  <link rel="stylesheet" href="https://code.getmdl.io/1.3.0/material.cyan-pink.min.css">
  <script defer src="https://code.getmdl.io/1.3.0/material.min.js"></script>

  <style>
    body {
      margin: 0;
      font-family: 'Roboto', sans-serif;
      font-size: 16px;
      color: #2B2B2B;
    }
    #main-container {
      background: url(${ASSET_DIR}/info_bg.jpg) center center / cover no-repeat;
      height: 100vh;
      display: flex;
      align-items: center;
      justify-content: center;
      flex-grow: 1;
    }
    #information-release {
      padding: 2rem;
      width: 65%;
      max-width: 40rem;
      background: #ffffff;
    }
    #list {
      padding-left: 1rem;
    }
    .actions {
      display: flex;
      justify-content: flex-end;
    }
    .actions button {
      font-size: 0.9rem;
    }
    #agree {
      background: #005F6B;
      color: #ffffff;
    }
    #disagree {
      background: #e2e2e2;
      margin-right: 0.2rem;
    }
    .mdl-card__title-text{
      font-size: 2rem;
      font-weight: bold;
    }
    .mdl-card__supporting-text {
      color: rgba(0,0,0,.64);
    }
  </style>
</head>
<body>

<div id="main-container">
  <div id="information-release" class="mdl-card mdl-shadow--2dp">
    <div class="mdl-card__title">
      <h2 class="mdl-card__title-text">We need your permission</h2>
    </div>
    <div class="mdl-card__supporting-text">
      <p>By clicking "Agree", you agree to release your following information to ${APPLICATION_NAME}</p>
      <ul id="list">
      </ul>
    </div>
    <div class="mdl-card__actions actions">
      <button class="mdl-button mdl-js-button mdl-js-ripple-effect" id="disagree">Disagree</button>
      <button class="mdl-button mdl-js-button mdl-js-ripple-effect" id="agree">Agree</button>
    </div>
  </div>
</div>

<script>
  let ul = document.getElementById("list");
  let info = [${INFORMATION}];
  for (let i of info) {
    let li = document.createElement("li");
    li.appendChild(document.createTextNode(i));
    ul.appendChild(li);
  }

  function agree(yes) {
    let state = "${STATE}";
    let path = "${PATH}";
    var url = [location.protocol, '//', location.host, path].join('');
    url += "?state=" + encodeURIComponent(state) +
        "&agree=" + encodeURIComponent(yes ? "y" : "n");
    window.location.href = url;
  }

  let btn_agree = document.getElementById("agree");
  let btn_disagree = document.getElementById("disagree");
  btn_agree.onclick = () => agree(true);
  btn_disagree.onclick = () => agree(false);
</script>

=======
  <title>Title</title>
  <script src="${ASSET_DIR}/js/inforelease.js"></script>
  <script>
  var info = [${INFORMATION}];
  var state = '${STATE}';
  var path = '${PATH}';
</script>

</head>
<body onLoad="onInit(info);">
<div id="information-release">
  By clicking "Agree", you agree to release your following information to ${APPLICATION_NAME}
  <ul id="list">
  </ul>
</div>

<button id="agree" onclick="agree(state,path,true);">Agree</button>
<button id="disagree" onclick="agree(state,path,false);">Disagree</button>
>>>>>>> 0a1f06ac
</body>
</html><|MERGE_RESOLUTION|>--- conflicted
+++ resolved
@@ -18,124 +18,44 @@
 <html lang="en">
 <head>
   <meta charset="UTF-8">
-<<<<<<< HEAD
   <title>${APPLICATION_NAME}: Permissions</title>
-  <link rel="icon" href="${ASSET_DIR}/favicon.png" type="image/png"/>
+  <link rel="icon" href="${ASSET_DIR}/images/favicon.ico" type="image/png"/>
   <link href="https://fonts.googleapis.com/css?family=Roboto:300,400,500,700" rel="stylesheet">
   <link rel="stylesheet" href="https://fonts.googleapis.com/icon?family=Material+Icons">
   <link rel="stylesheet" href="https://code.getmdl.io/1.3.0/material.cyan-pink.min.css">
   <script defer src="https://code.getmdl.io/1.3.0/material.min.js"></script>
-
-  <style>
-    body {
-      margin: 0;
-      font-family: 'Roboto', sans-serif;
-      font-size: 16px;
-      color: #2B2B2B;
-    }
-    #main-container {
-      background: url(${ASSET_DIR}/info_bg.jpg) center center / cover no-repeat;
-      height: 100vh;
-      display: flex;
-      align-items: center;
-      justify-content: center;
-      flex-grow: 1;
-    }
-    #information-release {
-      padding: 2rem;
-      width: 65%;
-      max-width: 40rem;
-      background: #ffffff;
-    }
-    #list {
-      padding-left: 1rem;
-    }
-    .actions {
-      display: flex;
-      justify-content: flex-end;
-    }
-    .actions button {
-      font-size: 0.9rem;
-    }
-    #agree {
-      background: #005F6B;
-      color: #ffffff;
-    }
-    #disagree {
-      background: #e2e2e2;
-      margin-right: 0.2rem;
-    }
-    .mdl-card__title-text{
-      font-size: 2rem;
-      font-weight: bold;
-    }
-    .mdl-card__supporting-text {
-      color: rgba(0,0,0,.64);
-    }
-  </style>
+  <script src="${ASSET_DIR}/js/inforelease.js"></script>
+  <link rel="stylesheet" href="${ASSET_DIR}/css/inforelease.css">
+  <script>
+    var info = [${INFORMATION}];
+    var state = '${STATE}';
+    var path = '${PATH}';
+  </script>
 </head>
-<body>
-
-<div id="main-container">
-  <div id="information-release" class="mdl-card mdl-shadow--2dp">
-    <div class="mdl-card__title">
-      <h2 class="mdl-card__title-text">We need your permission</h2>
-    </div>
-    <div class="mdl-card__supporting-text">
-      <p>By clicking "Agree", you agree to release your following information to ${APPLICATION_NAME}</p>
-      <ul id="list">
-      </ul>
-    </div>
-    <div class="mdl-card__actions actions">
-      <button class="mdl-button mdl-js-button mdl-js-ripple-effect" id="disagree">Disagree</button>
-      <button class="mdl-button mdl-js-button mdl-js-ripple-effect" id="agree">Agree</button>
+<body onLoad="onInit(info);">
+  <div id="main-container">
+    <div id="information-release" class="mdl-card mdl-shadow--2dp">
+      <div class="mdl-card__title">
+        <h2 class="mdl-card__title-text">We need your permission</h2>
+      </div>
+      <div class="mdl-card__supporting-text">
+        <p>By clicking "Agree", you agree to release your following information to ${APPLICATION_NAME}</p>
+        <ul id="list">
+        </ul>
+      </div>
+      <div class="mdl-card__actions actions">
+        <button class="mdl-button mdl-js-button mdl-js-ripple-effect"
+                id="disagree"
+                onclick="agree(state,path,false);">
+          Disagree
+        </button>
+        <button class="mdl-button mdl-js-button mdl-js-ripple-effect"
+                id="agree"
+                onclick="agree(state,path,true);">
+          Agree
+        </button>
+      </div>
     </div>
   </div>
-</div>
-
-<script>
-  let ul = document.getElementById("list");
-  let info = [${INFORMATION}];
-  for (let i of info) {
-    let li = document.createElement("li");
-    li.appendChild(document.createTextNode(i));
-    ul.appendChild(li);
-  }
-
-  function agree(yes) {
-    let state = "${STATE}";
-    let path = "${PATH}";
-    var url = [location.protocol, '//', location.host, path].join('');
-    url += "?state=" + encodeURIComponent(state) +
-        "&agree=" + encodeURIComponent(yes ? "y" : "n");
-    window.location.href = url;
-  }
-
-  let btn_agree = document.getElementById("agree");
-  let btn_disagree = document.getElementById("disagree");
-  btn_agree.onclick = () => agree(true);
-  btn_disagree.onclick = () => agree(false);
-</script>
-
-=======
-  <title>Title</title>
-  <script src="${ASSET_DIR}/js/inforelease.js"></script>
-  <script>
-  var info = [${INFORMATION}];
-  var state = '${STATE}';
-  var path = '${PATH}';
-</script>
-
-</head>
-<body onLoad="onInit(info);">
-<div id="information-release">
-  By clicking "Agree", you agree to release your following information to ${APPLICATION_NAME}
-  <ul id="list">
-  </ul>
-</div>
-
-<button id="agree" onclick="agree(state,path,true);">Agree</button>
-<button id="disagree" onclick="agree(state,path,false);">Disagree</button>
->>>>>>> 0a1f06ac
 </body>
 </html>